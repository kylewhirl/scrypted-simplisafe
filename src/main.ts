import sdk, {
    Camera,
    Device,
    DeviceProvider,
    FFmpegInput,
    MediaObject,
    RequestMediaStreamOptions,
    RequestPictureOptions,
    ResponseMediaStreamOptions,
    ResponsePictureOptions,
    ScryptedDeviceBase,
    ScryptedDeviceType,
    ScryptedInterface,
    Setting,
    SettingValue,
    Settings,
    VideoCamera,
} from '@scrypted/sdk';
import axios, { AxiosError, AxiosInstance, AxiosRequestConfig } from 'axios';
import axiosRetry from 'axios-retry';
import { EventEmitter } from 'events';
import crypto from 'crypto';
import { lookup } from 'dns/promises';
import jpegExtract from 'jpeg-extract';

const { deviceManager, mediaManager } = sdk;

const SS_OAUTH_AUTH_URL = 'https://auth.simplisafe.com/authorize';
const SS_OAUTH_CLIENT_ID = '42aBZ5lYrVW12jfOuu3CQROitwxg9sN5';
const SS_OAUTH_AUTH0_CLIENT = 'eyJ2ZXJzaW9uIjoiMi4zLjIiLCJuYW1lIjoiQXV0aDAuc3dpZnQiLCJlbnYiOnsic3dpZnQiOiI1LngiLCJpT1MiOiIxNi4zIn19';
const SS_OAUTH_REDIRECT_URI = 'com.simplisafe.mobile://auth.simplisafe.com/ios/com.simplisafe.mobile/callback';
const SS_OAUTH_SCOPE = 'offline_access%20email%20openid%20https://api.simplisafe.com/scopes/user:platform';
const SS_OAUTH_AUDIENCE = 'https://api.simplisafe.com/';
const SS_OAUTH_DEVICE = 'iPhone';
const SS_OAUTH_DEVICE_UUID = '0000007E-0000-1000-8000-0026BB765291';

const subscriptionCacheTime = 3000;
const cameraCacheTime = 15000;
const rateLimitInitialInterval = 60_000;
const rateLimitMaxInterval = 2 * 60 * 60 * 1000;
const mediaHostTtl = 5 * 60 * 1000;

const ssOAuth: AxiosInstance = axios.create({
    baseURL: 'https://auth.simplisafe.com/oauth',
});
axiosRetry(ssOAuth, { retries: 3 });

export const AUTH_EVENTS = {
    REFRESH_CREDENTIALS_SUCCESS: 'REFRESH_CREDENTIALS_SUCCESS',
    REFRESH_CREDENTIALS_FAILURE: 'REFRESH_CREDENTIALS_FAILURE',
} as const;

class RateLimitError extends Error {
    constructor(message: string) {
        super(message);
        this.name = 'RateLimitError';
    }
}

interface SimplisafeCameraAdminSettings {
    fps?: number;
    bitRate?: number;
    firmwareVersion?: string;
}

interface SimplisafeCameraSettings {
    cameraName?: string;
    pictureQuality?: string;
    admin?: SimplisafeCameraAdminSettings;
}

interface SimplisafeCameraProviders {
    recording?: string;
}

interface SimplisafeCameraSupportedFeatures {
    privacyShutter?: boolean;
    providers?: SimplisafeCameraProviders;
}

interface SimplisafeCameraDetails {
    uuid: string;
    name?: string;
    model?: string;
    status?: string;
    cameraSettings?: SimplisafeCameraSettings;
    supportedFeatures?: SimplisafeCameraSupportedFeatures;
    [key: string]: unknown;
}

type DebugProvider = () => boolean;

class SimplisafeAuthManager extends EventEmitter {
    accessToken?: string;
    refreshToken?: string;
    tokenType = 'Bearer';
    expiry = 0;
    private readonly storage: Storage;
    private readonly log: Console;
    private debug: boolean;
    private codeVerifier: string;
    private readonly codeChallenge: string;

    constructor(storage: Storage, log: Console, debug: boolean) {
        super();
        this.storage = storage;
        this.log = log;
        this.debug = debug;

        this.accessToken = storage.getItem('accessToken') || undefined;
        this.refreshToken = storage.getItem('refreshToken') || undefined;
        this.tokenType = storage.getItem('tokenType') || 'Bearer';
        const storedExpiry = storage.getItem('expiry');
        if (storedExpiry) {
            this.expiry = parseInt(storedExpiry, 10);
        }

        const storedVerifier = storage.getItem('codeVerifier');
        this.codeVerifier = storedVerifier || this.base64URLEncode(crypto.randomBytes(32));
        storage.setItem('codeVerifier', this.codeVerifier);
        this.codeChallenge = this.base64URLEncode(this.sha256(Buffer.from(this.codeVerifier)));
    }

    setDebug(debug: boolean): void {
        this.debug = debug;
    }

    hasRefreshToken(): boolean {
        return !!this.refreshToken;
    }

    isAuthenticated(): boolean {
        return !!this.accessToken && Date.now() < this.expiry;
    }

    getSSAuthURL(): string {
        const loginURL = new URL(SS_OAUTH_AUTH_URL);
        loginURL.searchParams.append('client_id', SS_OAUTH_CLIENT_ID);
        loginURL.searchParams.append('scope', 'SCOPE');
        loginURL.searchParams.append('response_type', 'code');
        loginURL.searchParams.append('redirect_uri', SS_OAUTH_REDIRECT_URI);
        loginURL.searchParams.append('code_challenge_method', 'S256');
        loginURL.searchParams.append('code_challenge', this.codeChallenge);
        loginURL.searchParams.append('audience', 'AUDIENCE');
        loginURL.searchParams.append('auth0Client', SS_OAUTH_AUTH0_CLIENT);
        loginURL.searchParams.append('device', SS_OAUTH_DEVICE);
        loginURL.searchParams.append('device_id', SS_OAUTH_DEVICE_UUID);
        return loginURL.toString().replace('SCOPE', SS_OAUTH_SCOPE).replace('AUDIENCE', SS_OAUTH_AUDIENCE);
    }

    parseCodeFromURL(redirectURLStr: string): string {
        let code: string | null = null;
        try {
            const redirectURL = new URL(redirectURLStr);
            code = redirectURL.searchParams.get('code');
        } catch (error) {
            throw new Error('Invalid redirect URL');
        }

        if (!code) {
            throw new Error('Authorization code was not present in redirect URL');
        }

        return code;
    }

    async getToken(authorization: string): Promise<string> {
        const code = authorization.includes('://') ? this.parseCodeFromURL(authorization) : authorization;
        try {
            const tokenResponse = await ssOAuth.post('/token', {
                grant_type: 'authorization_code',
                client_id: SS_OAUTH_CLIENT_ID,
                code_verifier: this.codeVerifier,
                code,
                redirect_uri: SS_OAUTH_REDIRECT_URI,
            });

            await this.storeToken(tokenResponse.data);
            if (this.debug) this.log.log('Retrieved SimpliSafe access token.');
            return this.accessToken!;
        } catch (err: any) {
            throw new Error(`Error getting token: ${err?.message ?? err}`);
        }
    }

    async refreshCredentials(): Promise<void> {
        if (!this.refreshToken) {
            throw new Error('No refresh token configured. Complete authentication in the plugin settings.');
        }

        try {
            const refreshTokenResponse = await ssOAuth.post('/token', {
                grant_type: 'refresh_token',
                client_id: SS_OAUTH_CLIENT_ID,
                refresh_token: this.refreshToken,
            }, {
                headers: {
                    Host: 'auth.simplisafe.com',
                    'Content-Type': 'application/json',
                    'Auth0-Client': SS_OAUTH_AUTH0_CLIENT,
                },
            });
            await this.storeToken(refreshTokenResponse.data);
            this.emit(AUTH_EVENTS.REFRESH_CREDENTIALS_SUCCESS);
            if (this.debug) this.log.log('SimpliSafe credentials refreshed successfully.');
        } catch (err: any) {
            if (this.debug) this.log.error('SimpliSafe credentials refresh failed.', err?.message ?? err);
            this.emit(AUTH_EVENTS.REFRESH_CREDENTIALS_FAILURE);
            throw err;
        }
    }

    setRefreshToken(token?: string): void {
        this.refreshToken = token || undefined;
        if (this.refreshToken) {
            this.storage.setItem('refreshToken', this.refreshToken);
        } else {
            this.storage.removeItem('refreshToken');
        }
        this.expiry = 0;
    }

    clearTokens(): void {
        this.accessToken = undefined;
        this.refreshToken = undefined;
        this.expiry = 0;
        this.storage.removeItem('accessToken');
        this.storage.removeItem('refreshToken');
        this.storage.removeItem('expiry');
    }

    private base64URLEncode(buffer: Buffer): string {
        return buffer.toString('base64')
            .replace(/\+/g, '-')
            .replace(/\//g, '_')
            .replace(/=/g, '');
    }

    private sha256(buffer: Buffer): Buffer {
        return crypto.createHash('sha256').update(buffer).digest();
    }

    private async storeToken(token: any): Promise<void> {
        this.accessToken = token.access_token;
        this.refreshToken = token.refresh_token ?? this.refreshToken;
        const expiresIn = parseInt(token.expires_in ?? '0', 10);
        const safetyWindow = 60 * 1000;
        this.expiry = Date.now() + Math.max(0, expiresIn * 1000 - safetyWindow);
        this.tokenType = token.token_type ?? 'Bearer';

        if (this.accessToken) {
            this.storage.setItem('accessToken', this.accessToken);
        } else {
            this.storage.removeItem('accessToken');
        }

        if (this.refreshToken) {
            this.storage.setItem('refreshToken', this.refreshToken);
        } else {
            this.storage.removeItem('refreshToken');
        }

        this.storage.setItem('tokenType', this.tokenType);
        this.storage.setItem('expiry', this.expiry.toString());
    }
}

class SimplisafeApi {
    private readonly authManager: SimplisafeAuthManager;
    private readonly log: Console;
    private readonly axios: AxiosInstance;
    private debug: boolean;
    private accountNumber?: string;
    private userId?: string;
    private subId?: string;
    private lastSubscription?: { id: string; data: any; timestamp: number };
    private cameraCache?: { data: SimplisafeCameraDetails[]; timestamp: number };
    private isBlocked = false;
    private nextAttempt = 0;
    private nextBlockInterval = rateLimitInitialInterval;

    constructor(authManager: SimplisafeAuthManager, log: Console, debug: boolean) {
        this.authManager = authManager;
        this.log = log;
        this.debug = debug;
        this.axios = axios.create({
            baseURL: 'https://api.simplisafe.com/v1',
        });
        axiosRetry(this.axios, { retries: 2 });
    }

    setDebug(debug: boolean): void {
        this.debug = debug;
    }

    setAccountNumber(accountNumber?: string): void {
        this.accountNumber = accountNumber || undefined;
        this.subId = undefined;
        this.clearCache();
    }

    clearCache(): void {
        this.userId = undefined;
        this.lastSubscription = undefined;
        this.cameraCache = undefined;
    }

    async getAccessToken(): Promise<string> {
        if (!this.authManager.accessToken || !this.authManager.isAuthenticated()) {
            await this.authManager.refreshCredentials();
        }

        if (!this.authManager.accessToken) {
            throw new Error('Unable to retrieve SimpliSafe access token.');
        }

        return this.authManager.accessToken;
    }

    async getCameras(forceRefresh = false): Promise<SimplisafeCameraDetails[]> {
        if (!forceRefresh && this.cameraCache && Date.now() - this.cameraCache.timestamp < cameraCacheTime) {
            return this.cameraCache.data;
        }

        const system = await this.getAlarmSystem(forceRefresh);
        const cameras: SimplisafeCameraDetails[] = system?.cameras ?? [];
        this.cameraCache = {
            data: cameras,
            timestamp: Date.now(),
        };
        return cameras;
    }

    private async request<T>(config: AxiosRequestConfig): Promise<T> {
        if (this.isBlocked && Date.now() < this.nextAttempt) {
            throw new RateLimitError('Blocking request: rate limited');
        }

        const accessToken = await this.getAccessToken();

        try {
            const response = await this.axios.request<T>({
                ...config,
                headers: {
                    ...config.headers,
                    Authorization: `${this.authManager.tokenType} ${accessToken}`,
                },
            });
            this.resetRateLimit();
            return response.data;
        } catch (error) {
            const axiosError = error as AxiosError;
            if (!axiosError.response) {
                this.setRateLimit();
                throw new RateLimitError('SimpliSafe request failed: no response received.');
            }

            if (axiosError.response.status === 403) {
                this.setRateLimit();
                throw new RateLimitError('SimpliSafe rejected the request (rate limited or auth failure).');
            }

            throw axiosError.response.data ?? axiosError;
        }
    }

    private resetRateLimit(): void {
        this.isBlocked = false;
        this.nextBlockInterval = rateLimitInitialInterval;
    }

    private setRateLimit(): void {
        this.isBlocked = true;
        this.nextAttempt = Date.now() + this.nextBlockInterval;
        if (this.nextBlockInterval < rateLimitMaxInterval) {
            this.nextBlockInterval *= 2;
        }
    }

    private async getUserId(): Promise<string> {
        if (this.userId) {
            return this.userId;
        }

        const data = await this.request<{ userId: string }>({
            method: 'GET',
            url: '/api/authCheck',
        });
        this.userId = data.userId;
        return this.userId;
    }

    private async getSubscriptions(): Promise<any[]> {
        const userId = await this.getUserId();
        const data = await this.request<{ subscriptions: any[] }>({
            method: 'GET',
            url: `/users/${userId}/subscriptions?activeOnly=false`,
        });

        let subscriptions = data.subscriptions.filter(s => [7, 10, 20].includes(s.sStatus));
        if (this.accountNumber) {
            subscriptions = subscriptions.filter(s => s.location?.account === this.accountNumber);
        }

        if (subscriptions.length > 1) {
            subscriptions = subscriptions.filter(s => s.activated > 0);
        }

        if (subscriptions.length === 1) {
            this.subId = subscriptions[0].sid;
        }

        return subscriptions;
    }

    private async getSubscription(forceRefresh = false): Promise<any> {
        let subscriptionId = this.subId;

        if (!subscriptionId) {
            const subscriptions = await this.getSubscriptions();
            if (subscriptions.length === 1) {
                subscriptionId = subscriptions[0].sid;
                this.subId = subscriptionId;
            } else if (subscriptions.length === 0) {
                throw new Error('No active SimpliSafe monitoring plan found for this account.');
            } else {
                const accounts = subscriptions.map(s => s.location?.account).filter(Boolean);
                throw new Error(`Multiple SimpliSafe accounts found. Specify an account number in the plugin settings. Accounts: ${accounts.join(', ')}`);
            }
        }

        if (!subscriptionId) {
            throw new Error('Unable to determine SimpliSafe subscription identifier.');
        }

        const shouldFetch = forceRefresh
            || !this.lastSubscription
            || this.lastSubscription.id !== subscriptionId
            || Date.now() - this.lastSubscription.timestamp > subscriptionCacheTime;

        if (shouldFetch) {
            const subscription = await this.request<any>({
                method: 'GET',
                url: `/subscriptions/${subscriptionId}/`,
            });
            this.lastSubscription = {
                id: subscriptionId,
<<<<<<< HEAD
                data: subscription?.subscription ?? subscription,
=======
                data: subscription,
>>>>>>> 185c2347
                timestamp: Date.now(),
            };
        }

        return this.lastSubscription!.data;
    }

    private async getAlarmSystem(forceRefresh = false): Promise<any> {
        const subscription = await this.getSubscription(forceRefresh);
        const system = subscription?.location?.system;
        if (!system) {
            throw new Error('SimpliSafe subscription data did not include system details.');
        }
        return system;
    }
}

class SimplisafeCamera extends ScryptedDeviceBase implements Camera, VideoCamera {
    private readonly api: SimplisafeApi;
    private readonly authManager: SimplisafeAuthManager;
    private readonly getDebug: DebugProvider;
    private details?: SimplisafeCameraDetails;
    private streamOptions?: ResponseMediaStreamOptions[];
    private pictureOptions?: ResponsePictureOptions[];
    private mediaHost?: string;
    private mediaHostTimestamp = 0;

    constructor(nativeId: string, api: SimplisafeApi, authManager: SimplisafeAuthManager, getDebug: DebugProvider) {
        super(nativeId);
        this.api = api;
        this.authManager = authManager;
        this.getDebug = getDebug;
    }

    updateDetails(details: SimplisafeCameraDetails): void {
        this.details = details;
        this.streamOptions = undefined;
        this.pictureOptions = undefined;
        const name = this.getCameraName(details);
        this.name = name;
        this.info = {
            manufacturer: 'SimpliSafe',
            model: details.model,
            serialNumber: details.uuid,
            firmware: details.cameraSettings?.admin?.firmwareVersion,
        };
        this.online = details.status === 'online';
    }

    async getVideoStreamOptions(): Promise<ResponseMediaStreamOptions[]> {
        if (!this.details) {
            throw new Error('Camera details are unavailable.');
        }

        if (!this.streamOptions) {
            this.streamOptions = this.buildStreamOptions(this.details);
        }

        return this.streamOptions;
    }

    async getVideoStream(options?: RequestMediaStreamOptions): Promise<MediaObject> {
        if (!this.details) {
            throw new Error('Camera details are unavailable.');
        }

        if (this.isUnsupported(this.details)) {
            throw new Error(`${this.name} does not support SimpliSafe cloud streaming.`);
        }

        const streamOptions = await this.getVideoStreamOptions();
        let selected: ResponseMediaStreamOptions | undefined;
        if (options?.id) {
            selected = streamOptions.find(o => o.id === options.id);
        }
        selected = selected ?? streamOptions[streamOptions.length - 1];

        const width = selected.video?.width ?? 1920;
        const accessToken = await this.api.getAccessToken();
        const host = await this.getMediaHost();
        const url = `https://${host}/v1/${this.details.uuid}/flv?x=${width}&audioEncoding=AAC`;
        const inputArguments = [
            '-re',
            '-headers',
            `Authorization: Bearer ${accessToken}`,
            '-i',
            url,
        ];

        const ffmpegInput: FFmpegInput = {
            inputArguments,
            mediaStreamOptions: selected,
            container: 'flv',
        };

        if (this.getDebug()) {
            this.console.log(`${this.name} streaming via ${url}`);
        }

        return mediaManager.createFFmpegMediaObject(ffmpegInput);
    }

    async takePicture(options?: RequestPictureOptions): Promise<MediaObject> {
        if (!this.details) {
            throw new Error('Camera details are unavailable.');
        }

        if (this.isUnsupported(this.details)) {
            throw new Error(`${this.name} does not support snapshots.`);
        }

        const streamOptions = await this.getVideoStreamOptions();
        const preferred = streamOptions[streamOptions.length - 1];
        const width = options?.picture?.width
            ?? preferred.video?.width
            ?? 1920;

        const accessToken = await this.api.getAccessToken();
        const host = await this.getMediaHost();
        const snapshotUrl = `https://${host}/v1/${this.details.uuid}/mjpg?x=${width}&fr=1`;

        const image = await jpegExtract({
            url: snapshotUrl,
            headers: {
                Authorization: `Bearer ${accessToken}`,
            },
            rejectUnauthorized: false,
        });

        return this.createMediaObject(image, 'image/jpeg');
    }

    async getPictureOptions(): Promise<ResponsePictureOptions[]> {
        if (!this.details) {
            throw new Error('Camera details are unavailable.');
        }

        if (!this.pictureOptions) {
            const streamOptions = await this.getVideoStreamOptions();
            const preferred = streamOptions[streamOptions.length - 1];
            this.pictureOptions = [
                {
                    id: 'default',
                    name: 'Snapshot',
                    picture: preferred.video ? {
                        width: preferred.video.width,
                        height: preferred.video.height,
                    } : undefined,
                    canResize: true,
                },
            ];
        }

        return this.pictureOptions;
    }

    private buildStreamOptions(details: SimplisafeCameraDetails): ResponseMediaStreamOptions[] {
        const resolutions: [number, number, number?][] = [
            [320, 180],
            [320, 240],
            [480, 270],
            [480, 360],
            [640, 360],
            [640, 480],
            [1280, 720],
            [1920, 1080],
        ];

        const admin = details.cameraSettings?.admin;
        const fps = admin?.fps ?? 15;
        const maxHeight = this.getMaxSupportedHeight(details);

        const filtered = resolutions.filter(([, height]) => height <= maxHeight);
        return filtered.map(([width, height]) => ({
            id: `${width}x${height}`,
            name: `${width}x${height}`,
            container: 'flv',
            tool: 'ffmpeg',
            source: 'cloud',
            video: {
                codec: 'h264',
                width,
                height,
                fps,
                bitrate: admin?.bitRate ? admin.bitRate * 1000 : undefined,
            },
            audio: {
                codec: 'aac',
                sampleRate: 16000,
            },
        }));
    }

    private getMaxSupportedHeight(details: SimplisafeCameraDetails): number {
        const quality = details.cameraSettings?.pictureQuality;
        if (!quality) {
            return 1080;
        }

        const match = quality.match(/(\d+)/);
        if (!match) {
            return 1080;
        }

        const height = parseInt(match[1], 10);
        if (!Number.isFinite(height)) {
            return 1080;
        }

        return height;
    }

    private async getMediaHost(): Promise<string> {
        const now = Date.now();
        if (!this.mediaHost || now - this.mediaHostTimestamp > mediaHostTtl) {
            try {
                const result = await lookup('media.simplisafe.com');
                this.mediaHost = result.address;
                this.mediaHostTimestamp = now;
            } catch (err) {
                if (!this.mediaHost) {
                    throw err;
                }
                this.console.warn('Unable to resolve media.simplisafe.com, using cached IP address.', err);
            }
        }

        return this.mediaHost!;
    }

    private getCameraName(details: SimplisafeCameraDetails): string {
        return details.cameraSettings?.cameraName || details.name || `Camera ${details.uuid}`;
    }

    private isUnsupported(details: SimplisafeCameraDetails): boolean {
        return details.supportedFeatures?.providers?.recording !== undefined
            && details.supportedFeatures.providers.recording !== 'simplisafe';
    }
}

class SimplisafePlugin extends ScryptedDeviceBase implements DeviceProvider, Settings {
    private readonly devices = new Map<string, SimplisafeCamera>();
    private readonly cameraDetails = new Map<string, SimplisafeCameraDetails>();
    private readonly authManager: SimplisafeAuthManager;
    private readonly api: SimplisafeApi;
    private debug: boolean;
    private accountNumber?: string;
    private initializing?: Promise<void>;

    constructor() {
        super();
        this.debug = this.storage.getItem('debug') === 'true';
        const storedAccount = this.storage.getItem('accountNumber');
        this.accountNumber = storedAccount || undefined;

        this.authManager = new SimplisafeAuthManager(this.storage, this.console, this.debug);
        this.api = new SimplisafeApi(this.authManager, this.console, this.debug);
        this.api.setAccountNumber(this.accountNumber);

        this.loadCachedCameras();
        this.initializing = this.initialize();
    }

    private async initialize(): Promise<void> {
        if (!this.authManager.hasRefreshToken()) {
            this.console.log('SimpliSafe plugin waiting for authentication. Configure credentials in the settings.');
            return;
        }

        try {
            await this.syncDevices();
        } catch (err) {
            this.console.error('Failed to initialize SimpliSafe cameras.', err);
        }
    }

    private loadCachedCameras(): void {
        const cached = this.storage.getItem('cameras');
        if (!cached) {
            return;
        }

        try {
            const parsed: SimplisafeCameraDetails[] = JSON.parse(cached);
            for (const camera of parsed) {
                if (camera?.uuid) {
                    this.cameraDetails.set(camera.uuid, camera);
                }
            }
        } catch (err) {
            this.console.warn('Failed to load cached camera data.', err);
        }
    }

    async getDevice(nativeId: string): Promise<SimplisafeCamera> {
        let device = this.devices.get(nativeId);
        if (device) {
            return device;
        }

        if (!this.cameraDetails.has(nativeId)) {
            if (this.initializing) {
                await this.initializing.catch(() => undefined);
            }
            if (!this.cameraDetails.has(nativeId)) {
                await this.syncDevices();
            }
        }

        const details = this.cameraDetails.get(nativeId);
        if (!details) {
            throw new Error(`Unknown SimpliSafe camera with native id ${nativeId}`);
        }

        device = new SimplisafeCamera(nativeId, this.api, this.authManager, () => this.debug);
        device.updateDetails(details);
        this.devices.set(nativeId, device);
        return device;
    }

    async releaseDevice(id: string, nativeId: string): Promise<void> {
        this.devices.delete(nativeId);
    }

    async getSettings(): Promise<Setting[]> {
        const status = this.authManager.hasRefreshToken()
            ? (this.authManager.isAuthenticated() ? 'Authenticated' : 'Refresh token stored, awaiting refresh')
            : 'Not authenticated';

        return [
            {
                key: 'loginUrl',
                title: 'Login URL',
                description: 'Open this URL to authenticate with SimpliSafe. Paste the final redirect URL below.',
                value: this.authManager.getSSAuthURL(),
                readonly: true,
            },
            {
                key: 'authorizationCode',
                title: 'Authorization Redirect URL',
                description: 'After completing login, paste the entire redirect URL here to link your account.',
                placeholder: 'com.simplisafe.mobile://auth...?',
            },
            {
                key: 'refreshToken',
                title: 'Refresh Token',
                description: 'Optional: manually provide a refresh token obtained from another client.',
                value: this.authManager.refreshToken,
            },
            {
                key: 'accountNumber',
                title: 'Account Number',
                description: 'Required only if your SimpliSafe account has multiple monitoring plans.',
                value: this.accountNumber,
            },
            {
                key: 'debug',
                title: 'Debug Logging',
                description: 'Enable verbose logging for troubleshooting.',
                type: 'boolean',
                value: this.debug,
            },
            {
                key: 'status',
                title: 'Authentication Status',
                readonly: true,
                value: status,
            },
        ];
    }

    async putSetting(key: string, value: SettingValue): Promise<void> {
        switch (key) {
        case 'authorizationCode':
            if (typeof value === 'string' && value.trim()) {
                await this.handleAuthorization(value.trim());
            }
            break;
        case 'refreshToken':
            if (typeof value === 'string' && value.trim()) {
                this.authManager.setRefreshToken(value.trim());
                this.storage.setItem('refreshToken', value.trim());
                try {
                    await this.authManager.refreshCredentials();
                } catch (err) {
                    this.console.error('Failed to refresh credentials with provided refresh token.', err);
                    throw err;
                }
            } else {
                this.authManager.setRefreshToken(undefined);
                this.storage.removeItem('refreshToken');
            }
            await this.syncDevices(true);
            break;
        case 'accountNumber':
            if (typeof value === 'string' && value.trim()) {
                this.accountNumber = value.trim();
                this.storage.setItem('accountNumber', this.accountNumber);
            } else {
                this.accountNumber = undefined;
                this.storage.removeItem('accountNumber');
            }
            this.api.setAccountNumber(this.accountNumber);
            await this.syncDevices(true);
            break;
        case 'debug':
            {
                const debugEnabled = value === true || value === 'true';
                this.debug = debugEnabled;
                this.storage.setItem('debug', debugEnabled ? 'true' : 'false');
                this.authManager.setDebug(debugEnabled);
                this.api.setDebug(debugEnabled);
                break;
            }
        default:
            break;
        }
    }

    private async handleAuthorization(redirectUrl: string): Promise<void> {
        const accessToken = await this.authManager.getToken(redirectUrl);
        if (!accessToken) {
            throw new Error('SimpliSafe did not return an access token.');
        }
        await this.authManager.refreshCredentials();
        await this.syncDevices(true);
    }

    private async syncDevices(forceRefresh = false): Promise<void> {
        if (!this.authManager.hasRefreshToken()) {
            return;
        }

        try {
            const cameras = await this.api.getCameras(forceRefresh);
            const devices: Device[] = [];
            this.cameraDetails.clear();
            for (const camera of cameras) {
                this.cameraDetails.set(camera.uuid, camera);
                devices.push({
                    nativeId: camera.uuid,
                    name: camera.cameraSettings?.cameraName || camera.name || `Camera ${camera.uuid}`,
                    type: ScryptedDeviceType.Camera,
                    interfaces: [
                        ScryptedInterface.Camera,
                        ScryptedInterface.VideoCamera,
                    ],
                    info: {
                        manufacturer: 'SimpliSafe',
                        model: camera.model,
                        serialNumber: camera.uuid,
                        firmware: camera.cameraSettings?.admin?.firmwareVersion,
                    },
                });
            }

            this.storage.setItem('cameras', JSON.stringify(cameras));
            await deviceManager.onDevicesChanged({ devices });

            for (const [id, device] of this.devices) {
                const details = this.cameraDetails.get(id);
                if (details) {
                    device.updateDetails(details);
                }
            }
        } catch (err) {
            this.console.error('Failed to refresh SimpliSafe cameras.', err);
            throw err;
        }
    }
}

export default SimplisafePlugin;<|MERGE_RESOLUTION|>--- conflicted
+++ resolved
@@ -445,11 +445,7 @@
             });
             this.lastSubscription = {
                 id: subscriptionId,
-<<<<<<< HEAD
-                data: subscription?.subscription ?? subscription,
-=======
                 data: subscription,
->>>>>>> 185c2347
                 timestamp: Date.now(),
             };
         }
